--- conflicted
+++ resolved
@@ -24,14 +24,10 @@
 		}
 	}
 
-<<<<<<< HEAD
 }
 func getAllBranchInfo(t *testing.T) []string {
 	var branchInfo []string
 	branchIter, err := fixtureRepo.NewBranchIterator(git.BranchAll)
-=======
-	rowNum, contents, err := GetRowContents(branchRows)
->>>>>>> 93853905
 	if err != nil {
 		t.Fatal(err)
 	}
