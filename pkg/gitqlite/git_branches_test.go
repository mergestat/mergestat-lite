--- conflicted
+++ resolved
@@ -23,15 +23,11 @@
 			}
 		}
 	}
+}
 
-<<<<<<< HEAD
-}
 func getAllBranchInfo(t *testing.T) []string {
 	var branchInfo []string
 	branchIter, err := fixtureRepo.NewBranchIterator(git.BranchAll)
-=======
-	rowNum, contents, err := GetRowContents(branchRows)
->>>>>>> e86313da
 	if err != nil {
 		t.Fatal(err)
 	}
