--- conflicted
+++ resolved
@@ -104,12 +104,8 @@
 	if err != nil {
 		t.Fatal(err)
 	}
-<<<<<<< HEAD
 
 	err = revWalk.PushHead()
-=======
-	rowNum, contents, err := GetRowContents(rows)
->>>>>>> 93853905
 	if err != nil {
 		t.Fatal(err)
 	}
