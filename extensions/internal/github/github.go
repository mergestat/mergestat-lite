package github

import (
	"context"
	"time"

	"github.com/askgitdev/askgit/extensions/options"
	"github.com/pkg/errors"
	"github.com/rs/zerolog"
	"github.com/shurcooL/githubv4"
	"go.riyazali.net/sqlite"
	"golang.org/x/oauth2"
	"golang.org/x/time/rate"
)

// Register registers GitHub related functionality as a SQLite extension
func Register(ext *sqlite.ExtensionApi, opt *options.Options) (_ sqlite.ErrorCode, err error) {
	rateLimiter := GetGitHubRateLimitFromCtx(opt.Context)
	if rateLimiter == nil {
		rateLimiter = rate.NewLimiter(rate.Every(1*time.Second), 2)
	}

	if opt.Logger == nil {
		l := zerolog.Nop()
		opt.Logger = &l
	}

	githubOpts := &Options{
		RateLimiter: rateLimiter,
		Client: func() *githubv4.Client {
			httpClient := oauth2.NewClient(context.Background(), oauth2.StaticTokenSource(
				&oauth2.Token{AccessToken: GetGitHubTokenFromCtx(opt.Context)},
			))
			client := githubv4.NewClient(httpClient)
			return client
		},
		PerPage: GetGitHubPerPageFromCtx(opt.Context),
		Logger:  opt.Logger,
	}

	if opt.GitHubClientGetter != nil {
		githubOpts.Client = opt.GitHubClientGetter
	}

	var modules = map[string]sqlite.Module{
		"github_stargazers":              NewStargazersModule(githubOpts),
		"github_starred_repos":           NewStarredReposModule(githubOpts),
		"github_user_repos":              NewUserReposModule(githubOpts),
		"github_org_repos":               NewOrgReposModule(githubOpts),
		"github_repo_issues":             NewIssuesModule(githubOpts),
		"github_repo_pull_requests":      NewPRModule(githubOpts),
		"github_repo_branch_protections": NewProtectionsModule(githubOpts),
<<<<<<< HEAD
		"github_repo_pr_comments":        NewPRCommentsModule(githubOpts),
	}
	modules["github_pr_comments"] = modules["github_repo_pr_comments"]
=======
		"github_repo_issue_comments":     NewIssueCommentsModule(githubOpts),
	}

	modules["github_issue_comments"] = modules["github_repo_issue_comments"]
>>>>>>> 11153d5b
	modules["github_issues"] = modules["github_repo_issues"]
	modules["github_pull_requests"] = modules["github_repo_pull_requests"]
	modules["github_prs"] = modules["github_repo_pull_requests"]
	modules["github_repo_prs"] = modules["github_repo_pull_requests"]
	modules["github_branch_protections"] = modules["github_repo_branch_protections"]

	// register GitHub tables
	for name, mod := range modules {
		if err = ext.CreateModule(name, mod); err != nil {
			return sqlite.SQLITE_ERROR, errors.Wrapf(err, "failed to register GitHub %q module", name)
		}
	}

	var fns = map[string]sqlite.Function{
		"github_stargazer_count":   NewStarredReposFunc(githubOpts),
		"github_repo_file_content": NewRepoFileContentFunc(githubOpts),
	}

	// register GitHub funcs
	for name, fn := range fns {
		if err = ext.CreateFunction(name, fn); err != nil {
			return sqlite.SQLITE_ERROR, errors.Wrapf(err, "failed to register GitHub %q function", name)
		}
	}
	return sqlite.SQLITE_OK, nil
}<|MERGE_RESOLUTION|>--- conflicted
+++ resolved
@@ -50,16 +50,12 @@
 		"github_repo_issues":             NewIssuesModule(githubOpts),
 		"github_repo_pull_requests":      NewPRModule(githubOpts),
 		"github_repo_branch_protections": NewProtectionsModule(githubOpts),
-<<<<<<< HEAD
+		"github_repo_issue_comments":     NewIssueCommentsModule(githubOpts),
 		"github_repo_pr_comments":        NewPRCommentsModule(githubOpts),
-	}
-	modules["github_pr_comments"] = modules["github_repo_pr_comments"]
-=======
-		"github_repo_issue_comments":     NewIssueCommentsModule(githubOpts),
 	}
 
 	modules["github_issue_comments"] = modules["github_repo_issue_comments"]
->>>>>>> 11153d5b
+	modules["github_pr_comments"] = modules["github_repo_pr_comments"]
 	modules["github_issues"] = modules["github_repo_issues"]
 	modules["github_pull_requests"] = modules["github_repo_pull_requests"]
 	modules["github_prs"] = modules["github_repo_pull_requests"]
