[![Go Reference](https://pkg.go.dev/badge/github.com/askgitdev/askgit.svg)](https://pkg.go.dev/github.com/askgitdev/askgit)
[![BuildStatus](https://github.com/askgitdev/askgit/workflows/tests/badge.svg)](https://github.com/askgitdev/askgit/actions?workflow=tests)
[![Go Report Card](https://goreportcard.com/badge/github.com/askgitdev/askgit)](https://goreportcard.com/report/github.com/askgitdev/askgit)
[![TODOs](https://badgen.net/https/api.tickgit.com/badgen/github.com/askgitdev/askgit/main)](https://www.tickgit.com/browse?repo=github.com/askgitdev/askgit&branch=main)
[![codecov](https://codecov.io/gh/askgitdev/askgit/branch/main/graph/badge.svg)](https://codecov.io/gh/askgitdev/askgit)


# askgit <a href="https://try.askgit.com/"><img align="right" src="docs/logo.png" alt="AskGit Logo" height="100"></a>

`askgit` is a command-line tool for running SQL queries on git repositories.
It's meant for ad-hoc querying of git repositories on disk through a common interface (SQL), as an alternative to patching together various shell commands.
It can execute queries that look like:
```sql
-- how many commits have been authored by user@email.com?
SELECT count(*) FROM commits WHERE author_email = 'user@email.com'
```

You can try queries on public git repositories without installing anything at [https://try.askgit.com/](https://try.askgit.com/)

More in-depth examples and documentation can be found below.
Also checkout [our newsletter](https://askgit.substack.com) to stay up to date with feature releases and interesting queries and use cases.

## Installation

### Homebrew

```
brew tap askgitdev/askgit
brew install askgit
```

### Pre-Built Binaries

The [latest releases](https://github.com/askgitdev/askgit/releases) should have pre-built binaries for Mac and Linux.
You can download and add the `askgit` binary somewhere on your `$PATH` to use.
`libaskgit.so` is also available to be loaded as a SQLite run-time extension.

### Go

[`libgit2`](https://libgit2.org/) is a build dependency (used via [`git2go`](https://github.com/libgit2/git2go)) and must be available on your system for linking.

The following (long 😬) `go install` commands can be used to install a binary via the go toolchain.

On Mac:
```
CGO_CFLAGS=-DUSE_LIBSQLITE3 CGO_LDFLAGS=-Wl,-undefined,dynamic_lookup go install -tags="sqlite_vtable,vtable,sqlite_json1,static,system_libgit2" github.com/askgitdev/askgit@latest
```

On Linux:
```
CGO_CFLAGS=-DUSE_LIBSQLITE3 CGO_LDFLAGS=-Wl,--unresolved-symbols=ignore-in-object-files go install -tags="sqlite_vtable,vtable,sqlite_json1,static,system_libgit2" github.com/askgitdev/askgit@latest
```

See the [`Makefile`](https://github.com/askgitdev/askgit/blob/main/Makefile) for more context.
Checking out this repository and running `make` in the root will produce two files in the `.build` directory:

  1. `askgit` - the CLI binary (which can then be moved into your `$PATH` for use)
  2. `libaskgit.so` - a shared object file [SQLite extension](https://www.sqlite.org/loadext.html) that can be used by SQLite directly

### Using Docker

Build an image locally using docker

```
docker build -t askgit:latest .
```

Or use an official image from [docker hub](https://hub.docker.com/repository/docker/augmentable/askgit)

```
docker pull augmentable/askgit:latest
```

#### Running commands

`askgit` operates on a git repository. This repository needs to be attached as a volume. This example uses the (bash) built-in command `pwd` for the current working directory

> [**pwd**] Print the absolute pathname of the current working directory.

```
docker run --rm -v `pwd`:/repo:ro augmentable/askgit "SELECT * FROM commits"
```

#### Running commands from STDIN

For piping commands via STDIN, the docker command needs to be told to run non-interactively, as well as attaching the repository at `/repo`.

```
cat query.sql | docker run --rm -i -v `pwd`:/repo:ro augmentable/askgit
```

## Public API

We maintain a free to use, public API for running queries (executed in an AWS Lambda function).
See [this page](docs/API.md) for more information.

## Usage

```
askgit -h
```

Will output the most up to date usage instructions for your version of the CLI.
Typically the first argument is a SQL query string:

```
askgit "SELECT * FROM commits"
```

Your current working directory will be used as the path to the git repository to query by default.
Use the `--repo` flag to specify an alternate path, or even a remote repository reference (http(s) or ssh).
`askgit` will clone the remote repository to a temporary directory before executing a query.

You can also pass a query in via `stdin`:

```
cat query.sql | askgit
```

By default, output will be an ASCII table.
Use `--format json` or `--format csv` for alternatives.
Use `-v` to print execution logs to `stderr`.
This can be useful for understanding what API calls a query may be making, or similar runtime information.
See `-h` for all the options.

### Tables and Functions

To retrieve a table schema using the CLI, you can run:

```sql
PRAGMA table_info(<table-name>) -- replace <table-name>
```

```
askgit "PRAGMA table_info(commits)"
```

to see an output like:

```
+-----+-----------------+----------+---------+------------+----+
| CID | NAME            | TYPE     | NOTNULL | DFLT_VALUE | PK |
+-----+-----------------+----------+---------+------------+----+
| 0   | hash            | TEXT     | 1       | NULL       | 1  |
+-----+-----------------+----------+---------+------------+----+
| 1   | message         | TEXT     | 0       | NULL       | 0  |
+-----+-----------------+----------+---------+------------+----+
| 2   | author_name     | TEXT     | 0       | NULL       | 0  |
+-----+-----------------+----------+---------+------------+----+
| 3   | author_email    | TEXT     | 0       | NULL       | 0  |
+-----+-----------------+----------+---------+------------+----+
| 4   | author_when     | DATETIME | 0       | NULL       | 0  |
+-----+-----------------+----------+---------+------------+----+
| 5   | committer_name  | TEXT     | 0       | NULL       | 0  |
+-----+-----------------+----------+---------+------------+----+
| 6   | committer_email | TEXT     | 0       | NULL       | 0  |
+-----+-----------------+----------+---------+------------+----+
| 7   | committer_when  | DATETIME | 0       | NULL       | 0  |
+-----+-----------------+----------+---------+------------+----+
| 8   | parents         | INT      | 0       | NULL       | 0  |
+-----+-----------------+----------+---------+------------+----+
```

#### Local Git Repository

The following tables access a git repository in the current directory by default.
If the `--repo` flag is specified, they will use the path provided there instead.
A parameter (usually the first) can also be provided to any of the tables below to override the default repo path.
For instance, `SELECT * FROM commits('https://github.com/askgitdev/askgit')` will clone this repo to a temporary directory on disk and return its commits.

##### `commits`

Similar to `git log`, the `commits` table includes all commits in the history of the currently checked out commit.

| Column          | Type     |
|-----------------|----------|
| hash            | TEXT     |
| message         | TEXT     |
| author_name     | TEXT     |
| author_email    | TEXT     |
| author_when     | DATETIME |
| committer_name  | TEXT     |
| committer_email | TEXT     |
| committer_when  | DATETIME |
| parents         | INT      |

Params:
  1. `repository` - path to a local (on disk) or remote (http(s)) repository
  2. `rev` - return commits starting at this revision (i.e. branch name or SHA), defaults to `HEAD`

```sql
-- return all commits starting at HEAD
SELECT * FROM commits

-- specify an alternative repo on disk
SELECT * FROM commits('/some/path/to/repo')

-- clone a remote repo and use it
SELECT * FROM commits('https://github.com/askgitdev/askgit')

-- use the default repo, but provide an alternate branch
SELECT * FROM commits('', 'some-ref')
```

##### `refs`

| Column    | Type |
|-----------|------|
| name      | TEXT |
| type      | TEXT |
| remote    | TEXT |
| full_name | TEXT |
| hash      | TEXT |
| target    | TEXT |

Params:
  1. `repository` - path to a local (on disk) or remote (http(s)) repository

##### `stats`

| Column    | Type |
|-----------|------|
| file_path | TEXT |
| additions | INT  |
| deletions | INT  |

Params:
  1. `repository` - path to a local (on disk) or remote (http(s)) repository
  2. `rev` - commit hash (or branch/tag name) to use for retrieving stats, defaults to `HEAD`
  3. `to_rev` - commit hash to calculate stats relative to

```sql
-- return stats of HEAD
SELECT * FROM stats

-- return stats of a specific commit
SELECT * FROM stats('', 'COMMIT_HASH')

-- return stats for every commit in the current history
SELECT commits.hash, stats.* FROM commits, stats('', commits.hash)
```

##### `files`

| Column     | Type |
|------------|------|
| path       | TEXT |
| executable | BOOL |
| contents   | TEXT |

Params:
  1. `repository` - path to a local (on disk) or remote (http(s)) repository
  2. `rev` - commit hash (or branch/tag name) to use for retrieving files in, defaults to `HEAD`

##### `blame`

Similar to `git blame`, the `blame` table includes blame information for all files in the current HEAD.

| Column      | Type     |
|-------------|----------|
| line_no     | INT      |
| commit_hash | TEXT     |

Params:
  1. `repository` - path to a local (on disk) or remote (http(s)) repository
  2. `rev` - commit hash (or branch/tag name) to use for retrieving blame information from, defaults to `HEAD`
  3. `file_path` - path of file to blame

#### Utilities

##### grep

A table-valued function that searches text by line for a string match.
Meant to behave somewhat similarly to the `grep` command line tool.
The search time is a [regular expression](https://pkg.go.dev/regexp/syntax).

| Column      | Type     |
|-------------|----------|
| line_no     | INT      |
| line        | TEXT     |

```sql
SELECT * FROM grep(<contents>, <search-term>, <before>, <after>)
SELECT * FROM grep(<contents>, <search-term>) -- before and after default to 0
```

Params:
  1. `contents` - text to search in
  2. `search-term` - search term (regular expression)

##### `str_split`

A table-valued function that splits string contents into rows based on a delimiter (default `\n`)

| Column      | Type     |
|-------------|----------|
| line_no     | INT      |
| line        | TEXT     |

```sql
SELECT * FROM str_split(<contents>, <delimiter>)
SELECT * FROM str_split(<contents>) -- splits on new lines
```

Params:
  1. `contents` - text to split
  2. `delimiter` - delimiter to split on

##### JSON

The [SQLite JSON1 extension](https://www.sqlite.org/json1.html) is included for working with JSON data.

##### `toml_to_json`

Scalar function that converts `toml` to `json`.

```SQL
SELECT toml_to_json('[some-toml]')

-- +-----------------------------+
-- | TOML_TO_JSON('[SOME-TOML]') |
-- +-----------------------------+
-- | {"some-toml":{}}            |
-- +-----------------------------+
```

##### `xml_to_json`

Scalar function that converts `xml` to `json`.

```SQL
SELECT xml_to_json('<some-xml>hello</some-xml>')

-- +-------------------------------------------+
-- | XML_TO_JSON('<SOME-XML>HELLO</SOME-XML>') |
-- +-------------------------------------------+
-- | {"some-xml":"hello"}                      |
-- +-------------------------------------------+
```

##### `yaml_to_json` and `yml_to_json`

Scalar function that converts `yaml` to `json`.

```SQL
SELECT yaml_to_json('hello: world')

-- +------------------------------+
-- | YAML_TO_JSON('HELLO: WORLD') |
-- +------------------------------+
-- | {"hello":"world"}            |
-- +------------------------------+
```

##### `go_mod_to_json`

Scalar function that parses a `go.mod` file and returns a JSON representation of it.

```SQL
SELECT go_mod_to_json('<contents-of-go.mod-file>')
```

##### `str_split`

Helper for splitting strings on some separator.

```sql
SELECT str_split('hello,world', ',', 0)

-- +----------------------------------+
-- | STR_SPLIT('HELLO,WORLD', ',', 0) |
-- +----------------------------------+
-- | hello                            |
-- +----------------------------------+
```

```sql
SELECT str_split('hello,world', ',', 1)

-- +----------------------------------+
-- | STR_SPLIT('HELLO,WORLD', ',', 1) |
-- +----------------------------------+
-- | world                            |
-- +----------------------------------+
```

#### Enry Functions

Functions from the [`enry` project](https://github.com/go-enry/go-enry) are also available as SQL scalar functions

##### `enry_detect_language`

Supply a file path and some source code to detect the language.

```sql
SELECT enry_detect_language('some/path/to/file.go', '<contents of file>')
```

##### `enry_is_binary`

Given a blob, determine if it's a binary file or not (returns 1 or 0).

```sql
SELECT enry_is_binary('<contents of file>')
```

##### `enry_is_configuration`

Detect whether a file path is to a configuration file (returns 1 or 0).

```sql
SELECT enry_is_configuration('some/path/to/file/config.json')
```

##### `enry_is_documentation`

Detect whether a file path is to a documentation file (returns 1 or 0).

```sql
SELECT enry_is_documentation('some/path/to/file/README.md')
```

##### `enry_is_dot_file`

Detect whether a file path is to a dot file (returns 1 or 0).

```sql
SELECT enry_is_dot_file('some/path/to/file/.gitignore')
```

##### `enry_is_generated`

Detect whether a file path is generated (returns 1 or 0).

```sql
SELECT enry_is_generated('some/path/to/file/generated.go', '<contents of file>')
```

##### `enry_is_image`

Detect whether a file path is to an image (returns 1 or 0).

```sql
SELECT enry_is_image('some/path/to/file/image.png')
```

##### `enry_is_test`

Detect whether a file path is to a test file (returns 1 or 0).

```sql
SELECT enry_is_test('some/path/to/file/image.png')
```

##### `enry_is_vendor`

Detect whether a file path is to a vendored file (returns 1 or 0).

```sql
SELECT enry_is_vendor('vendor/file.go')
```



#### GitHub API

You can use `askgit` to query the [GitHub API (v4)](https://docs.github.com/en/graphql).
Constraints in your SQL query are pushed to the GitHub API as much as possible.
For instance, if your query includes an `ORDER BY` clause and if items can be ordered in the GitHub API response (on the specified column), your query can avoid doing a full table scan and rely on the ordering returned by the API.

##### Authenticating

You must provide an authentication token in order to use the GitHub API tables.
You can create a personal access token [following these instructions](https://docs.github.com/en/github/authenticating-to-github/keeping-your-account-and-data-secure/creating-a-personal-access-token).
`askgit` will look for a `GITHUB_TOKEN` environment variable when executing, to use for authentication.
This is also true if running as a runtime loadable extension.

##### Rate Limiting

All API requests to GitHub are [rate limited](https://docs.github.com/en/graphql/overview/resource-limitations#rate-limit).
The following tables make use of the GitHub GraphQL API (v4), which rate limits additionally based on the "complexity" of GraphQL queries.
Generally speaking, the more fields/relations in your GraphQL query, the higher the "cost" of a single API request, and the faster you may reach a rate limit.
Depending on your SQL query, it's hard to know ahead of time what a good client-side rate limit is.
By default, each of the tables below will fetch **100 items per page** and permit **2 API requests per second**.
You can override both of these parameters by setting the following environment variables:

1. `GITHUB_PER_PAGE` - expects an integer between 1 and 100, sets how many items are fetched per-page in API calls that paginate results.
2. `GITHUB_RATE_LIMIT` - expressed in the form `(number of requests) / (number of seconds)` (i.e. `1/3` means at most 1 request per 3 seconds)

If you encounter a rate limit error that looks like `You have exceeded a secondary rate limit`, consider setting the `GITHUB_PER_PAGE` value to a lower number.
If you have a large number of items to scan in your query, it may take longer, but you should avoid hitting a rate limit error.

##### `github_stargazers`

Table-valued-function that returns a list of users who have starred a repository.

| Column     | Type     |
|------------|----------|
| login      | TEXT     |
| email      | TEXT     |
| name       | TEXT     |
| bio        | TEXT     |
| company    | TEXT     |
| avatar_url | TEXT     |
| created_at | DATETIME |
| updated_at | DATETIME |
| twitter    | TEXT     |
| website    | TEXT     |
| location   | TEXT     |
| starred_at | DATETIME |

Params:
  1. `fullNameOrOwner` - either the full repo name `askgitdev/askgit` or just the owner `askgitdev` (which would require the second argument)
  2. `name` - optional if the first argument is a "full" name, otherwise required - the name of the repo

```sql
SELECT * FROM github_stargazers('askgitdev', 'askgit');
SELECT * FROM github_stargazers('askgitdev/askgit'); -- both are equivalent
```

##### `github_starred_repos`

Table-valued-function that returns a list of repositories a user has starred.

| Column          | Type     |
|-----------------|----------|
| name            | TEXT     |
| url             | TEXT     |
| description     | TEXT     |
| created_at      | DATETIME |
| pushed_at       | DATETIME |
| updated_at      | DATETIME |
| stargazer_count | INT      |
| name_with_owner | TEXT     |
| starred_at      | DATETIME |

Params:
  1. `login` - the `login` of a GitHub user

```sql
SELECT * FROM github_starred_repos('patrickdevivo')
```

##### `github_stargazer_count`

Scalar function that returns the number of stars a GitHub repository has.

Params:
  1. `fullNameOrOwner` - either the full repo name `askgitdev/askgit` or just the owner `askgitdev` (which would require the second argument)
  2. `name` - optional if the first argument is a "full" name, otherwise required - the name of the repo

```sql
SELECT github_stargazer_count('askgitdev', 'askgit');
SELECT github_stargazer_count('askgitdev/askgit'); -- both are equivalent
```

##### `github_user_repos` and `github_org_repos`

Table-valued function that returns all the repositories belonging to a user or an organization.

| Column                      | Type     |
|-----------------------------|----------|
| created_at                  | DATETIME |
| database_id                 | INT      |
| default_branch_ref_name     | TEXT     |
| default_branch_ref_prefix   | TEXT     |
| description                 | TEXT     |
| disk_usage                  | INT      |
| fork_count                  | INT      |
| homepage_url                | TEXT     |
| is_archived                 | BOOLEAN  |
| is_disabled                 | BOOLEAN  |
| is_fork                     | BOOLEAN  |
| is_mirror                   | BOOLEAN  |
| is_private                  | BOOLEAN  |
| issue_count                 | INT      |
| latest_release_author       | TEXT     |
| latest_release_created_at   | DATETIME |
| latest_release_name         | TEXT     |
| latest_release_published_at | DATETIME |
| license_key                 | TEXT     |
| license_name                | TEXT     |
| name                        | TEXT     |
| open_graph_image_url        | TEXT     |
| primary_language            | TEXT     |
| pull_request_count          | INT      |
| pushed_at                   | DATETIME |
| release_count               | INT      |
| stargazer_count             | INT      |
| topics                      | JSON     |
| updated_at                  | DATETIME |
| watcher_count               | INT      |

Params:
  1. `login` - the `login` of a GitHub user or organization
  2. `affiliations` - a comma-separated list of [repository affiliations](https://docs.github.com/en/graphql/reference/enums#repositoryaffiliation). Can be: `OWNER`, `COLLABORATOR` or `ORGANIZATION_MEMBER`

```sql
SELECT * FROM github_user_repos('patrickdevivo')
SELECT * FROM github_org_repos('askgitdev')
SELECT * FROM github_user_repos('patrickdevivo', 'OWNER')
SELECT * FROM github_org_repos('askgitdev', 'OWNER,COLLABORATOR')
```

##### `github_repo_issues`

Table-valued-function that returns all the issues of a GitHub repository.

| Column                | Type      |
|-----------------------|-----------|
| owner                 | TEXT      |
| reponame              | TEXT      |
| author_login          | TEXT      |
| body                  | TEXT      |
| closed                | BOOLEAN   |
| closed_at             | DATETIME  |
| comment_count         | INT       |
| created_at            | DATETIME  |
| created_via_email     | BOOLEAN   |
| database_id           | TEXT      |
| editor_login          | TEXT      |
| includes_created_edit | BOOLEAN   |
| label_count           | INT       |
| last_edited_at        | DATETIME  |
| locked                | BOOLEAN   |
| milestone_count       | INT       |
| number                | INT       |
| participant_count     | INT       |
| published_at          | DATETIME  |
| reaction_count        | INT       |
| state                 | TEXT      |
| title                 | TEXT      |
| updated_at            | DATETIME  |
| url                   | TEXT      |

Params:
  1. `fullNameOrOwner` - either the full repo name `askgitdev/askgit` or just the owner `askgitdev` (which would require the second argument)
  2. `name` - optional if the first argument is a "full" name, otherwise required - the name of the repo

```sql
SELECT * FROM github_repo_issues('askgitdev/askgit');
SELECT * FROM github_repo_issues('askgitdev', 'askgit'); -- both are equivalent
```
##### `github_repo_prs`

Table-valued-function that returns all the pull requests of a GitHub repository.

| Column                   | Type     |
|--------------------------|----------|
| additions                | INT      |
| author_login             | TEXT     |
| author_association       | TEXT     |
| author_avatar_url        | TEXT     |
| author_name              | TEXT     |
| base_ref_oid             | TEXT     |
| base_ref_name            | TEXT     |
| base_repository_name     | TEXT     |
| body                     | TEXT     |
| changed_files            | INT      |
| closed                   | BOOLEAN  |
| closed_at                | DATETIME |
| comment_count            | INT      |
| commit_count             | INT      |
| created_at               | TEXT     |
| created_via_email        | BOOLEAN  |
| database_id              | INT      |
| deletions                | INT      |
| editor_login             | TEXT     |
| head_ref_name            | TEXT     |
| head_ref_oid             | TEXT     |
| head_repository_name     | TEXT     |
| is_draft                 | INT      |
| label_count              | INT      |
| last_edited_at           | DATETIME |
| locked                   | BOOLEAN  |
| maintainer_can_modify    | BOOLEAN  |
| mergeable                | TEXT     |
| merged                   | BOOLEAN  |
| merged_at                | DATETIME |
| merged_by                | TEXT     |
| number                   | INT      |
| participant_count        | INT      |
| published_at             | DATETIME |
| review_decision          | TEXT     |
| state                    | TEXT     |
| title                    | TEXT     |
| updated_at               | DATETIME |
| url                      | TEXT     |

Params:
  1. `fullNameOrOwner` - either the full repo name `askgitdev/askgit` or just the owner `askgitdev` (which would require the second argument)
  2. `name` - optional if the first argument is a "full" name, otherwise required - the name of the repo

```sql
SELECT * FROM github_repo_prs('askgitdev/askgit');
SELECT * FROM github_repo_prs('askgitdev', 'askgit'); -- both are equivalent
```

##### `github_repo_branch_protections`

Table-valued-function that returns all the branch protection rules set on a GitHub repository (requires GitHub access token to have admin privileges).

| Column                           | Type     |
|----------------------------------|----------|
| allow_deletions                  | BOOLEAN  |
| allows_force_pushes              | BOOLEAN  |
| creator_login                    | TEXT     |
| database_id                      | INT      |
| dismisses_stale_reviews          | BOOLEAN  |
| is_admin_enforced                | BOOLEAN  |
| pattern                          | TEXT     |
| required_approving_review_count  | INT      |
| required_status_check_contexts   | BOOLEAN  |
| requires_approving_reviews       | DATETIME |
| requires_code_owners_reviews     | BOOLEAN  |
| requires_commit_signature        | BOOLEAN  |
| requires_conversation_resolution | BOOLEAN  |
| requires_linear_history          | BOOLEAN  |
| requires_status_checks           | BOOLEAN  |
| requires_strict_status_checks    | BOOLEAN  |
| restricts_pushes                 | BOOLEAN  |
| restricts_review_dismissal       | BOOLEAN  |

Params:
  1. `fullNameOrOwner` - either the full repo name `askgitdev/askgit` or just the owner `askgitdev` (which would require the second argument)
  2. `name` - optional if the first argument is a "full" name, otherwise required - the name of the repo

```sql
SELECT * FROM github_repo_branch_protections('askgitdev/askgit');
SELECT * FROM github_repo_branch_protections('askgitdev', 'askgit');
SELECT * FROM github_branch_protections('askgitdev/askgit');
SELECT * FROM github_branch_protections('askgitdev', 'askgit'); -- all are equivalent
```

##### `github_repo_file_content`

Scalar function that returns the contents of a file in a GitHub repository

Params:
  1. `fullNameOrOwner` - either the full repo name `askgitdev/askgit` or just the owner `askgitdev` (which would require the second argument)
  2. `name` - optional if the first argument is a "full" name, otherwise required - the name of the repo
  3. `expression` - either a simple file path (`README.md`) or a rev-parse suitable expression that includes a path (`HEAD:README.md` or `<some-sha>:README.md`)

```sql
SELECT github_stargazer_count('askgitdev', 'askgit', 'README.md');
SELECT github_stargazer_count('askgitdev/askgit', 'README.md'); -- both are equivalent
```

<<<<<<< HEAD
##### `github_repo_pr_comments`

Table valued function that returns all comments on each pull request in a repository

| Column                       | Type |
|------------------------------|------|
| c_author_login               | TEXT |
| c_author_url                 | TEXT |
| c_body                       | TEXT |
| c_created_at                 | TEXT |
| c_database_id                | INT  |
| c_id                         | TEXT |
| c_updated_at                 | TEXT |
| c_url                        | TEXT |
| pr_id                        | TEXT |
| pr_number                    | INT  |

=======
##### `github_repo_issue_comments`

Table valued function that returns comments on a given issue.

| Column                       | Type |
|------------------------------|------|
| author_login                 | TEXT |
| author_url                   | TEXT |
| body                         | TEXT |
| created_at                   | TEXT |
| database_id                  | INT  |
| id                           | TEXT |
| updated_at                   | TEXT |
| url                          | TEXT |
| issue_id                     | TEXT |
| issue_number                 | INT  |
>>>>>>> 11153d5b

Params:
  1. `fullNameOrOwner` - either the full repo name `askgitdev/askgit` or just the owner `askgitdev` (which would require the second argument)
  2. `name` - optional if the first argument is a "full" name, otherwise required - the name of the repo
<<<<<<< HEAD
  3. `prNumber` - the pull request number to pull comments from

```sql
SELECT github_repo_pr_comments('askgitdev/askgit',200);
SELECT github_repo_pr_comments('askgitdev','askgit',200);
SELECT github_pr_comments('askgitdev/askgit',200);
SELECT github_pr_comments('askgitdev','askgit',200);

=======
  3. `issue_number` - the issue number

```sql
SELECT github_repo_issue_comments('askgitdev/askgit', 100);
SELECT github_issue_comments('askgitdev/askgit', 100);
>>>>>>> 11153d5b
```

#### Sourcegraph API (`experimental`!)

You can use `askgit` to query the [Sourcegraph API](https://sourcegraph.com/api/console).

##### Authenticating

You must provide an authentication token in order to use the Sourcegraph API tables.
You can create a personal access token [following these instructions](https://docs.sourcegraph.com/cli/how-tos/creating_an_access_token).
`askgit` will look for a `SOURCEGRAPH_TOKEN` environment variable when executing, to use for authentication.
This is also true if running as a runtime loadable extension.

##### `sourcegraph_search`

Table-valued-function that returns results from a Sourcegraph search.

| Column               | Type |
|----------------------|------|
| __typename           | TEXT |
| results              | TEXT |

`__typename` will be one of `Repository`, `CommitSearchResult`, or `FileMatch`.
`results` will be the JSON value of a search result (will match what's returned from the API)

Params:
  1. `query` - a sourcegraph search query ([docs](https://docs.sourcegraph.com/))

```sql
SELECT sourcegraph_search('askgit');
```

#### NPM Registry

`askgit` can also query the NPM registry API.

##### `npm_get_package`

Scalar function that queries `https://registry.npmjs.org/<<packageName>>` or `https://registry.npmjs.org/<<packageName>>/<<version>>` (depending on number of params)
and returns the JSON response.

Params:
  1. `package` - name of the NPM package
  2. `version` - (optional) package version

```sql
SELECT npm_get_package('jquery')
SELECT npm_get_package('jquery', 'latest')
```

### Example Queries

This will return all commits in the history of the currently checked out branch/commit of the repo.
```sql
SELECT * FROM commits
```

Return the (de-duplicated) email addresses of commit authors:
```sql
SELECT DISTINCT author_email FROM commits
```

Return the commit counts of every author (by email):
```sql
SELECT author_email, count(*) FROM commits GROUP BY author_email ORDER BY count(*) DESC
```

Same as above, but excluding merge commits:
```sql
SELECT author_email, count(*) FROM commits WHERE parents < 2 GROUP BY author_email ORDER BY count(*) DESC
```

Outputs the set of files in the current tree:
```sql
SELECT * FROM files
```


Returns author emails with lines added/removed, ordered by total number of commits in the history (excluding merges):
```sql
SELECT count(DISTINCT commits.hash) AS commits, SUM(additions) AS additions, SUM(deletions) AS deletions, author_email
FROM commits LEFT JOIN stats('', commits.hash)
WHERE commits.parents < 2
GROUP BY author_email ORDER BY commits
```


Returns commit counts by author, broken out by day of the week:

```sql
SELECT
    count(*) AS commits,
    count(CASE WHEN strftime('%w',author_when)='0' THEN 1 END) AS sunday,
    count(CASE WHEN strftime('%w',author_when)='1' THEN 1 END) AS monday,
    count(CASE WHEN strftime('%w',author_when)='2' THEN 1 END) AS tuesday,
    count(CASE WHEN strftime('%w',author_when)='3' THEN 1 END) AS wednesday,
    count(CASE WHEN strftime('%w',author_when)='4' THEN 1 END) AS thursday,
    count(CASE WHEN strftime('%w',author_when)='5' THEN 1 END) AS friday,
    count(CASE WHEN strftime('%w',author_when)='6' THEN 1 END) AS saturday,
    author_email
FROM commits GROUP BY author_email ORDER BY commits
```

#### Exporting

You can use the `askgit export` sub command to save the output of queries into a sqlite database file.
The command expects a path to a db file (which will be created if it doesn't already exist) and a variable number of "export pairs," specified by the `-e` flag.
Each pair represents the name of a table to create and a query to generate its contents.

```
askgit export my-export-file -e commits -e "SELECT * FROM commits" -e files -e "SELECT * FROM files"
```

This can be useful if you're looking to use another tool to examine the data emitted by `askgit`.
Since the exported file is a plain SQLite database, queries should be much faster (as the original git repository is no longer traversed) and you should be able to use any tool that supports querying SQLite database files.<|MERGE_RESOLUTION|>--- conflicted
+++ resolved
@@ -746,10 +746,9 @@
 SELECT github_stargazer_count('askgitdev/askgit', 'README.md'); -- both are equivalent
 ```
 
-<<<<<<< HEAD
 ##### `github_repo_pr_comments`
 
-Table valued function that returns all comments on each pull request in a repository
+Table valued function that returns all comments on a given pull request.
 
 | Column                       | Type |
 |------------------------------|------|
@@ -764,7 +763,18 @@
 | pr_id                        | TEXT |
 | pr_number                    | INT  |
 
-=======
+Params:
+  1. `fullNameOrOwner` - either the full repo name `askgitdev/askgit` or just the owner `askgitdev` (which would require the second argument)
+  2. `name` - optional if the first argument is a "full" name, otherwise required - the name of the repo
+  3. `prNumber` - the pull request number to pull comments from
+
+```sql
+SELECT github_repo_pr_comments('askgitdev/askgit', 200);
+SELECT github_repo_pr_comments('askgitdev', 'askgit', 200);
+SELECT github_pr_comments('askgitdev/askgit', 200);
+SELECT github_pr_comments('askgitdev',' askgit', 200);
+```
+
 ##### `github_repo_issue_comments`
 
 Table valued function that returns comments on a given issue.
@@ -781,27 +791,15 @@
 | url                          | TEXT |
 | issue_id                     | TEXT |
 | issue_number                 | INT  |
->>>>>>> 11153d5b
 
 Params:
   1. `fullNameOrOwner` - either the full repo name `askgitdev/askgit` or just the owner `askgitdev` (which would require the second argument)
   2. `name` - optional if the first argument is a "full" name, otherwise required - the name of the repo
-<<<<<<< HEAD
-  3. `prNumber` - the pull request number to pull comments from
-
-```sql
-SELECT github_repo_pr_comments('askgitdev/askgit',200);
-SELECT github_repo_pr_comments('askgitdev','askgit',200);
-SELECT github_pr_comments('askgitdev/askgit',200);
-SELECT github_pr_comments('askgitdev','askgit',200);
-
-=======
   3. `issue_number` - the issue number
 
 ```sql
 SELECT github_repo_issue_comments('askgitdev/askgit', 100);
 SELECT github_issue_comments('askgitdev/askgit', 100);
->>>>>>> 11153d5b
 ```
 
 #### Sourcegraph API (`experimental`!)
